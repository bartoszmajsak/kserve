--- conflicted
+++ resolved
@@ -4015,7 +4015,6 @@
         }
       }
     },
-<<<<<<< HEAD
     "v1beta1.OauthConfig": {
       "type": "object",
       "required": [
@@ -4045,7 +4044,9 @@
         "memoryRequest": {
           "type": "string",
           "default": ""
-=======
+        }
+      }
+    },
     "v1beta1.OtelCollectorConfig": {
       "type": "object",
       "properties": {
@@ -4057,7 +4058,6 @@
         },
         "scrapeInterval": {
           "type": "string"
->>>>>>> b48c6ec8
         }
       }
     },
