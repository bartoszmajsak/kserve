--- conflicted
+++ resolved
@@ -95,7 +95,6 @@
 	// Sort namespace-scoped runtimes by created timestamp desc and name asc.
 	sortServingRuntimeList(runtimes)
 
-<<<<<<< HEAD
 	// ODH does not support ClusterServingRuntimes
 	// // List all cluster-scoped runtimes.
 	// clusterRuntimes := &v1alpha1.ClusterServingRuntimeList{}
@@ -104,15 +103,6 @@
 	// }
 	// // Sort cluster-scoped runtimes by created timestamp desc and name asc.
 	// sortClusterServingRuntimeList(clusterRuntimes)
-=======
-	// List all cluster-scoped runtimes.
-	clusterRuntimes := &v1alpha1.ClusterServingRuntimeList{}
-	if err := cl.List(ctx, clusterRuntimes); err != nil {
-		return nil, err
-	}
-	// Sort cluster-scoped runtimes by created timestamp desc and name asc.
-	sortClusterServingRuntimeList(clusterRuntimes)
->>>>>>> 41f771d0
 
 	srSpecs := []v1alpha1.SupportedRuntime{}
 	// var clusterSrSpecs []v1alpha1.SupportedRuntime
