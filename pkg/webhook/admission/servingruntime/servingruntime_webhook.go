--- conflicted
+++ resolved
@@ -108,7 +108,6 @@
 	return admission.Allowed("")
 }
 
-<<<<<<< HEAD
 // // Handle validates the incoming request
 // func (csr *ClusterServingRuntimeValidator) Handle(ctx context.Context, req admission.Request) admission.Response {
 // 	clusterServingRuntime := &v1alpha1.ClusterServingRuntime{}
@@ -117,11 +116,11 @@
 // 		return admission.Errored(http.StatusBadRequest, err)
 // 	}
 
-// 	ExistingRuntimes := &v1alpha1.ClusterServingRuntimeList{}
-// 	if err := csr.Client.List(context.TODO(), ExistingRuntimes); err != nil {
-// 		log.Error(err, "Failed to get cluster serving runtime list")
-// 		return admission.Errored(http.StatusInternalServerError, err)
-// 	}
+//ExistingRuntimes := &v1alpha1.ClusterServingRuntimeList{}
+//if err := csr.Client.List(ctx, ExistingRuntimes); err != nil {
+//	log.Error(err, "Failed to get cluster serving runtime list")
+//	return admission.Errored(http.StatusInternalServerError, err)
+//}
 
 // 	// Only validate for priority if the new cluster serving runtime is not disabled
 // 	if clusterServingRuntime.Spec.IsDisabled() {
@@ -145,44 +144,6 @@
 // 	}
 // 	return admission.Allowed("")
 // }
-=======
-// Handle validates the incoming request
-func (csr *ClusterServingRuntimeValidator) Handle(ctx context.Context, req admission.Request) admission.Response {
-	clusterServingRuntime := &v1alpha1.ClusterServingRuntime{}
-	if err := csr.Decoder.Decode(req, clusterServingRuntime); err != nil {
-		log.Error(err, "Failed to decode cluster serving runtime", "name", clusterServingRuntime.Name)
-		return admission.Errored(http.StatusBadRequest, err)
-	}
-
-	ExistingRuntimes := &v1alpha1.ClusterServingRuntimeList{}
-	if err := csr.Client.List(ctx, ExistingRuntimes); err != nil {
-		log.Error(err, "Failed to get cluster serving runtime list")
-		return admission.Errored(http.StatusInternalServerError, err)
-	}
-
-	// Only validate for priority if the new cluster serving runtime is not disabled
-	if clusterServingRuntime.Spec.IsDisabled() {
-		return admission.Allowed("")
-	}
-	existingRuntimeSpec := v1alpha1.ServingRuntimeSpec{}
-	for i := range ExistingRuntimes.Items {
-		if err := validateModelFormatPrioritySame(&clusterServingRuntime.Spec); err != nil {
-			return admission.Denied(fmt.Sprintf(ProrityIsNotSameClusterServingRuntimeError, err.Error(), clusterServingRuntime.Name))
-		}
-		if err := validateServingRuntimePriority(&clusterServingRuntime.Spec, &ExistingRuntimes.Items[i].Spec, clusterServingRuntime.Name, ExistingRuntimes.Items[i].Name); err != nil {
-			return admission.Denied(fmt.Sprintf(InvalidPriorityClusterServingRuntimeError, err.Error(), ExistingRuntimes.Items[i].Name, clusterServingRuntime.Name))
-		}
-		if clusterServingRuntime.Name == ExistingRuntimes.Items[i].Name {
-			existingRuntimeSpec = ExistingRuntimes.Items[i].Spec
-		}
-	}
-
-	if err := validateMultiNodeSpec(&clusterServingRuntime.Spec, &existingRuntimeSpec); err != nil {
-		return admission.Denied(fmt.Sprintf(InvalidMultiNodeSpecError, clusterServingRuntime.Kind, clusterServingRuntime.Name, err.Error()))
-	}
-	return admission.Allowed("")
-}
->>>>>>> 41f771d0
 
 func areSupportedModelFormatsEqual(m1 v1alpha1.SupportedModelFormat, m2 v1alpha1.SupportedModelFormat) bool {
 	if strings.EqualFold(m1.Name, m2.Name) && ((m1.Version == nil && m2.Version == nil) ||
