--- conflicted
+++ resolved
@@ -215,20 +215,11 @@
 		}
 		isvc.Status.PropagateRawStatus(v1beta1.TransformerComponent, deployment, r.URL)
 	} else {
-<<<<<<< HEAD
-		r, err := knative.NewKsvcReconciler(ctx, p.client, p.scheme, objectMeta, &isvc.Spec.Transformer.ComponentExtensionSpec,
-			&podSpec, isvc.Status.Components[v1beta1.TransformerComponent], p.inferenceServiceConfig.ServiceLabelDisallowedList)
-		if err != nil {
-			return ctrl.Result{}, errors.Wrapf(err, "fails to create new knative service reconciler")
-		}
-
-=======
 		r, err := knative.NewKsvcReconciler(ctx, p.client, p.clientset, p.scheme, objectMeta, &isvc.Spec.Transformer.ComponentExtensionSpec,
 			&podSpec, isvc.Status.Components[v1beta1.TransformerComponent], p.inferenceServiceConfig.ServiceLabelDisallowedList)
 		if err != nil {
 			return ctrl.Result{}, errors.Wrapf(err, "fails to create new knative service reconciler for transformer")
 		}
->>>>>>> 3a1dc463
 		if err := controllerutil.SetControllerReference(isvc, r.Service, p.scheme); err != nil {
 			return ctrl.Result{}, errors.Wrapf(err, "fails to set owner reference for transformer")
 		}
