/*
Copyright 2021 The KServe Authors.

Licensed under the Apache License, Version 2.0 (the "License");
you may not use this file except in compliance with the License.
You may obtain a copy of the License at

    http://www.apache.org/licenses/LICENSE-2.0

Unless required by applicable law or agreed to in writing, software
distributed under the License is distributed on an "AS IS" BASIS,
WITHOUT WARRANTIES OR CONDITIONS OF ANY KIND, either express or implied.
See the License for the specific language governing permissions and
limitations under the License.
*/

package inferenceservice

import (
	"context"
	"path/filepath"
	"testing"

	. "github.com/onsi/ginkgo/v2"
	. "github.com/onsi/gomega"
	corev1 "k8s.io/api/core/v1"
	netv1 "k8s.io/api/networking/v1"
	metav1 "k8s.io/apimachinery/pkg/apis/meta/v1"
	"k8s.io/client-go/kubernetes"
	"k8s.io/client-go/kubernetes/scheme"
	"k8s.io/client-go/rest"

	"knative.dev/operator/pkg/apis/operator/base"
	operatorv1beta1 "knative.dev/operator/pkg/apis/operator/v1beta1"
	knservingv1 "knative.dev/serving/pkg/apis/serving/v1"

	ctrl "sigs.k8s.io/controller-runtime"
	"sigs.k8s.io/controller-runtime/pkg/client"
	logf "sigs.k8s.io/controller-runtime/pkg/log"
	"sigs.k8s.io/controller-runtime/pkg/log/zap"
	metricsserver "sigs.k8s.io/controller-runtime/pkg/metrics/server"
	gatewayapiv1 "sigs.k8s.io/gateway-api/apis/v1"

	routev1 "github.com/openshift/api/route/v1"

	kedav1alpha1 "github.com/kedacore/keda/v2/apis/keda/v1alpha1"
	otelv1beta1 "github.com/open-telemetry/opentelemetry-operator/apis/v1beta1"

	"github.com/kserve/kserve/pkg/apis/serving/v1alpha1"
	"github.com/kserve/kserve/pkg/apis/serving/v1beta1"
	"github.com/kserve/kserve/pkg/constants"
	pkgtest "github.com/kserve/kserve/pkg/testing"
)

// These tests use Ginkgo (BDD-style Go testing framework). Refer to
// http://onsi.github.io/ginkgo/ to learn more about Ginkgo.

var (
	cfg       *rest.Config
	k8sClient client.Client
	clientset *kubernetes.Clientset
)

func TestV1beta1APIs(t *testing.T) {
	RegisterFailHandler(Fail)

	RunSpecs(t, "v1beta1 Controller Suite")
}

var _ = BeforeSuite(func() {
	logf.SetLogger(zap.New(zap.WriteTo(GinkgoWriter), zap.UseDevMode(true)))
	ctx, cancel := context.WithCancel(context.TODO())
	By("bootstrapping test environment")
	crdDirectoryPaths := []string{
		filepath.Join("..", "..", "..", "..", "test", "crds"),
	}
	testEnv := pkgtest.SetupEnvTest(crdDirectoryPaths)
	var err error
	cfg, err = testEnv.Start()
	Expect(err).ToNot(HaveOccurred())
	Expect(cfg).ToNot(BeNil())

	DeferCleanup(func() {
		cancel()

		By("tearing down the test environment")
		err := testEnv.Stop()
		Expect(err).ToNot(HaveOccurred())
	})

	err = v1alpha1.AddToScheme(scheme.Scheme)
	Expect(err).NotTo(HaveOccurred())
	err = v1beta1.AddToScheme(scheme.Scheme)
	Expect(err).NotTo(HaveOccurred())
	err = knservingv1.AddToScheme(scheme.Scheme)
	Expect(err).NotTo(HaveOccurred())
	err = netv1.AddToScheme(scheme.Scheme)
	Expect(err).NotTo(HaveOccurred())
	err = routev1.AddToScheme(scheme.Scheme)
	Expect(err).NotTo(HaveOccurred())
	err = gatewayapiv1.Install(scheme.Scheme)
	Expect(err).NotTo(HaveOccurred())

	err = kedav1alpha1.AddToScheme(scheme.Scheme)
	Expect(err).NotTo(HaveOccurred())

	err = otelv1beta1.AddToScheme(scheme.Scheme)
	Expect(err).NotTo(HaveOccurred())

	k8sClient, err = client.New(cfg, client.Options{Scheme: scheme.Scheme})
	Expect(err).ToNot(HaveOccurred())
	Expect(k8sClient).ToNot(BeNil())

	clientset, err = kubernetes.NewForConfig(cfg)
	Expect(err).ToNot(HaveOccurred())
	Expect(clientset).ToNot(BeNil())

	k8sManager, err := ctrl.NewManager(cfg, ctrl.Options{
		Scheme: scheme.Scheme,
		Metrics: metricsserver.Options{
			BindAddress: "0",
		},
	})
	Expect(err).ToNot(HaveOccurred())

	k8sClient = k8sManager.GetClient()
	Expect(k8sClient).ToNot(BeNil())

	// Create namespaces
	kserveNamespaceObj := &corev1.Namespace{
		ObjectMeta: metav1.ObjectMeta{
			Name: constants.KServeNamespace,
		},
	}
	knativeServingNamespace := &corev1.Namespace{
		ObjectMeta: metav1.ObjectMeta{
			Name: constants.DefaultKnServingNamespace,
		},
	}
	Expect(k8sClient.Create(context.Background(), kserveNamespaceObj)).Should(Succeed())
	Expect(k8sClient.Create(context.Background(), knativeServingNamespace)).Should(Succeed())

<<<<<<< HEAD
	// Create knativeserving custom resource
	knativeCr := &operatorv1beta1.KnativeServing{
		ObjectMeta: metav1.ObjectMeta{
			Name:      constants.DefaultKnServingName,
			Namespace: constants.DefaultKnServingNamespace,
		},
		Spec: operatorv1beta1.KnativeServingSpec{
			CommonSpec: base.CommonSpec{
				Config: base.ConfigMapData{
					"autoscaler": map[string]string{
						"allow-zero-initial-scale": "true",
					},
				},
			},
		},
	}
	Expect(k8sClient.Create(context.Background(), knativeCr)).Should(Succeed())
=======
	// Create kantive config-autoscaler configmap
	configAutoscaler := &corev1.ConfigMap{
		ObjectMeta: metav1.ObjectMeta{
			Name:      constants.AutoscalerConfigmapName,
			Namespace: constants.AutoscalerConfigmapNamespace,
		},
	}
	Expect(k8sClient.Create(context.Background(), configAutoscaler)).Should(Succeed())
>>>>>>> 3a1dc463

	deployConfig := &v1beta1.DeployConfig{DefaultDeploymentMode: "Serverless"}
	ingressConfig := &v1beta1.IngressConfig{
		IngressGateway:          constants.KnativeIngressGateway,
		LocalGateway:            constants.KnativeLocalGateway,
		LocalGatewayServiceName: "knative-local-gateway.istio-system.svc.cluster.local",
		DisableIstioVirtualHost: false,
	}
	err = (&InferenceServiceReconciler{
		Client:    k8sClient,
		Clientset: clientset,
		Scheme:    k8sClient.Scheme(),
		Log:       ctrl.Log.WithName("V1beta1InferenceServiceController"),
		Recorder:  k8sManager.GetEventRecorderFor("V1beta1InferenceServiceController"),
	}).SetupWithManager(k8sManager, deployConfig, ingressConfig)
	Expect(err).ToNot(HaveOccurred())

	go func() {
		defer GinkgoRecover()
		err = k8sManager.Start(ctx)
		Expect(err).ToNot(HaveOccurred())
	}()
})<|MERGE_RESOLUTION|>--- conflicted
+++ resolved
@@ -140,7 +140,15 @@
 	Expect(k8sClient.Create(context.Background(), kserveNamespaceObj)).Should(Succeed())
 	Expect(k8sClient.Create(context.Background(), knativeServingNamespace)).Should(Succeed())
 
-<<<<<<< HEAD
+	// Create kantive config-autoscaler configmap
+	configAutoscaler := &corev1.ConfigMap{
+		ObjectMeta: metav1.ObjectMeta{
+			Name:      constants.AutoscalerConfigmapName,
+			Namespace: constants.AutoscalerConfigmapNamespace,
+		},
+	}
+	Expect(k8sClient.Create(context.Background(), configAutoscaler)).Should(Succeed())
+
 	// Create knativeserving custom resource
 	knativeCr := &operatorv1beta1.KnativeServing{
 		ObjectMeta: metav1.ObjectMeta{
@@ -158,16 +166,6 @@
 		},
 	}
 	Expect(k8sClient.Create(context.Background(), knativeCr)).Should(Succeed())
-=======
-	// Create kantive config-autoscaler configmap
-	configAutoscaler := &corev1.ConfigMap{
-		ObjectMeta: metav1.ObjectMeta{
-			Name:      constants.AutoscalerConfigmapName,
-			Namespace: constants.AutoscalerConfigmapNamespace,
-		},
-	}
-	Expect(k8sClient.Create(context.Background(), configAutoscaler)).Should(Succeed())
->>>>>>> 3a1dc463
 
 	deployConfig := &v1beta1.DeployConfig{DefaultDeploymentMode: "Serverless"}
 	ingressConfig := &v1beta1.IngressConfig{
