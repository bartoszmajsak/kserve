/*
Copyright 2023 The KServe Authors.

Licensed under the Apache License, Version 2.0 (the "License");
you may not use this file except in compliance with the License.
You may obtain a copy of the License at

    http://www.apache.org/licenses/LICENSE-2.0

Unless required by applicable law or agreed to in writing, software
distributed under the License is distributed on an "AS IS" BASIS,
WITHOUT WARRANTIES OR CONDITIONS OF ANY KIND, either express or implied.
See the License for the specific language governing permissions and
limitations under the License.
*/

package knative

import (
	"context"
	"strconv"
	"testing"

	"github.com/kserve/kserve/pkg/apis/serving/v1beta1"
	"github.com/kserve/kserve/pkg/constants"

	"knative.dev/serving/pkg/apis/autoscaling"
	knserving "knative.dev/serving/pkg/apis/serving"
	knservingv1 "knative.dev/serving/pkg/apis/serving/v1"
	rtesting "sigs.k8s.io/controller-runtime/pkg/client/fake"

	"github.com/stretchr/testify/assert"
	"github.com/stretchr/testify/require"
	"google.golang.org/protobuf/proto"
	corev1 "k8s.io/api/core/v1"
	metav1 "k8s.io/apimachinery/pkg/apis/meta/v1"
	"k8s.io/apimachinery/pkg/runtime"
	"k8s.io/apimachinery/pkg/types"
)

func TestCreateKnativeService(t *testing.T) {
	componentMeta := metav1.ObjectMeta{
		Name:      "test-service",
		Namespace: "default",
		Labels: map[string]string{
			"app": "test-app",
		},
		Annotations: map[string]string{
			constants.RollOutDurationAnnotationKey:         "30s",
			constants.KnativeOpenshiftEnablePassthroughKey: "true",
			constants.EnableRoutingTagAnnotationKey:        "true",
		},
	}

	componentExt := &v1beta1.ComponentExtensionSpec{
		MinReplicas:          func() *int32 { i := int32(1); return &i }(),
		MaxReplicas:          3,
		ScaleTarget:          func() *int32 { i := int32(10); return &i }(),
		ScaleMetric:          (*v1beta1.ScaleMetric)(proto.String("concurrency")),
		CanaryTrafficPercent: proto.Int64(20),
		TimeoutSeconds:       proto.Int64(300),
		ContainerConcurrency: proto.Int64(100),
	}

	podSpec := &corev1.PodSpec{
		Containers: []corev1.Container{
			{
				Name:  "test-container",
				Image: "test-image",
			},
		},
	}

	componentStatus := v1beta1.ComponentStatusSpec{
		LatestRolledoutRevision:   "test-revision-1",
		LatestReadyRevision:       "test-revision-2",
		LatestCreatedRevision:     "test-revision-2",
		PreviousRolledoutRevision: "test-revision-0",
	}

	disallowedLabelList := []string{"serving.knative.dev/revision"}

	tests := []struct {
		name                string
		componentMeta       metav1.ObjectMeta
		componentExt        *v1beta1.ComponentExtensionSpec
		componentStatus     v1beta1.ComponentStatusSpec
		expectTrafficSplit  bool
		expectedTrafficLen  int
		expectedCanaryValue int64
	}{
		{
			name:                "With canary traffic split",
			componentMeta:       componentMeta,
			componentExt:        componentExt,
			componentStatus:     componentStatus,
			expectTrafficSplit:  true,
			expectedTrafficLen:  2,
			expectedCanaryValue: 20,
		},
		{
			name:                "Without canary traffic",
			componentMeta:       componentMeta,
			componentExt:        &v1beta1.ComponentExtensionSpec{},
			componentStatus:     componentStatus,
			expectTrafficSplit:  false,
			expectedTrafficLen:  1,
			expectedCanaryValue: 100,
		},
		{
			name:          "With canary 100 percent",
			componentMeta: componentMeta,
			componentExt: &v1beta1.ComponentExtensionSpec{
				CanaryTrafficPercent: proto.Int64(100),
			},
			componentStatus:     componentStatus,
			expectTrafficSplit:  true,
			expectedTrafficLen:  1,
			expectedCanaryValue: 100,
		},
	}

	for _, tt := range tests {
		t.Run(tt.name, func(t *testing.T) {
<<<<<<< HEAD
			// Add required config-autoscaler ConfigMap to the fake clientset
			clientset := fake.NewSimpleClientset(&corev1.ConfigMap{
				ObjectMeta: metav1.ObjectMeta{
					Name:      "config-autoscaler",
					Namespace: "knative-serving",
				},
				Data: map[string]string{},
			})
			ksvc, err := createKnativeService(
				context.TODO(),
				clientset,
=======
			ksvc := createKnativeService(
>>>>>>> d623ea29
				tt.componentMeta,
				tt.componentExt,
				podSpec,
				tt.componentStatus,
				disallowedLabelList,
			)
			require.NotNil(t, ksvc, "createKnativeService should not return nil ksvc")

			// Verify basic service properties
			assert.Equal(t, tt.componentMeta.Name, ksvc.Name)
			assert.Equal(t, tt.componentMeta.Namespace, ksvc.Namespace)

			// Verify traffic configuration
			assert.Len(t, ksvc.Spec.Traffic, tt.expectedTrafficLen)
			assert.Equal(t, tt.expectedCanaryValue, *ksvc.Spec.Traffic[0].Percent)

			// Check routing tag
			if tt.componentMeta.Annotations[constants.EnableRoutingTagAnnotationKey] == "true" {
				assert.Equal(t, "latest", ksvc.Spec.Traffic[0].Tag)
			}

			// Verify split traffic targets
			if tt.expectTrafficSplit && tt.expectedTrafficLen > 1 {
				assert.Equal(t, tt.componentStatus.LatestRolledoutRevision, ksvc.Spec.Traffic[1].RevisionName)
				assert.False(t, *ksvc.Spec.Traffic[1].LatestRevision)
				assert.Equal(t, 100-tt.expectedCanaryValue, *ksvc.Spec.Traffic[1].Percent)
				assert.Equal(t, "prev", ksvc.Spec.Traffic[1].Tag)
			}

			// Verify annotations
			if tt.componentExt.MinReplicas != nil {
				assert.Equal(t, strconv.Itoa(int(*tt.componentExt.MinReplicas)),
					ksvc.Spec.Template.Annotations[autoscaling.MinScaleAnnotationKey])
			} else {
				assert.Equal(t, strconv.Itoa(int(constants.DefaultMinReplicas)),
					ksvc.Spec.Template.Annotations[autoscaling.MinScaleAnnotationKey])
			}

			if tt.componentExt.MaxReplicas != 0 {
				assert.Equal(t, strconv.Itoa(int(tt.componentExt.MaxReplicas)),
					ksvc.Spec.Template.Annotations[autoscaling.MaxScaleAnnotationKey])
			}

			// Verify managed annotations at ksvc level
			for ksvcAnnotationKey := range managedKsvcAnnotations {
				if value, ok := tt.componentMeta.Annotations[ksvcAnnotationKey]; ok {
					assert.Equal(t, value, ksvc.Annotations[ksvcAnnotationKey])
					// Verify it's removed from template annotations
					_, exists := ksvc.Spec.Template.Annotations[ksvcAnnotationKey]
					assert.False(t, exists)
				}
			}

			// Verify container settings from componentExt
			assert.Equal(t, tt.componentExt.TimeoutSeconds, ksvc.Spec.Template.Spec.TimeoutSeconds)
			assert.Equal(t, tt.componentExt.TimeoutSeconds, ksvc.Spec.Template.Spec.ResponseStartTimeoutSeconds)
			assert.Equal(t, tt.componentExt.ContainerConcurrency, ksvc.Spec.Template.Spec.ContainerConcurrency)
		})
	}
}

func TestKsvcReconciler_Reconcile(t *testing.T) {
	scheme := runtime.NewScheme()
	_ = knservingv1.AddToScheme(scheme)
	_ = v1beta1.AddToScheme(scheme)

	componentMeta := metav1.ObjectMeta{
		Name:      "test-service",
		Namespace: "default",
		Labels: map[string]string{
			"app": "test-app",
		},
		Annotations: map[string]string{
			constants.RollOutDurationAnnotationKey:  "30s",
			constants.EnableRoutingTagAnnotationKey: "true",
		},
	}

	componentExt := &v1beta1.ComponentExtensionSpec{
		MinReplicas:          func() *int32 { i := int32(1); return &i }(),
		MaxReplicas:          3,
		ScaleTarget:          func() *int32 { i := int32(10); return &i }(),
		ScaleMetric:          (*v1beta1.ScaleMetric)(proto.String("concurrency")),
		CanaryTrafficPercent: proto.Int64(20),
		TimeoutSeconds:       proto.Int64(300),
		ContainerConcurrency: proto.Int64(100),
	}

	podSpec := &corev1.PodSpec{
		Containers: []corev1.Container{
			{
				Name:  "test-container",
				Image: "test-image",
			},
		},
	}

	componentStatus := v1beta1.ComponentStatusSpec{
		LatestRolledoutRevision:   "test-revision-1",
		LatestReadyRevision:       "test-revision-2",
		LatestCreatedRevision:     "test-revision-2",
		PreviousRolledoutRevision: "test-revision-0",
	}

	disallowedLabelList := []string{"serving.knative.dev/revision"}

	tests := []struct {
		name           string
		existingKsvc   *knservingv1.Service
		expectedUpdate bool
		wantErr        bool
	}{
		{
			name:           "Create a new service when it doesn't exist",
			existingKsvc:   nil,
			expectedUpdate: false,
			wantErr:        false,
		},
		{
			name: "Update existing service with different configuration",
			existingKsvc: &knservingv1.Service{
				ObjectMeta: metav1.ObjectMeta{
					Name:      "test-service",
					Namespace: "default",
					Labels: map[string]string{
						"app": "test-app-old",
					},
					Annotations: map[string]string{
						constants.RollOutDurationAnnotationKey: "60s",
						knserving.CreatorAnnotation:            "test-creator",
						knserving.UpdaterAnnotation:            "test-updater",
					},
				},
				Spec: knservingv1.ServiceSpec{
					ConfigurationSpec: knservingv1.ConfigurationSpec{
						Template: knservingv1.RevisionTemplateSpec{
							Spec: knservingv1.RevisionSpec{
								TimeoutSeconds:       proto.Int64(200),
								ContainerConcurrency: proto.Int64(50),
								PodSpec: corev1.PodSpec{
									Containers: []corev1.Container{
										{
											Name:  "test-container",
											Image: "test-image-old",
										},
									},
								},
							},
						},
					},
				},
			},
			expectedUpdate: true,
			wantErr:        false,
		},
		{
			name: "No update when service is identical",
			existingKsvc: &knservingv1.Service{
				ObjectMeta: metav1.ObjectMeta{
					Name:      "test-service",
					Namespace: "default",
					Labels: map[string]string{
						"app": "test-app",
					},
					Annotations: map[string]string{
						constants.RollOutDurationAnnotationKey: "30s",
						knserving.CreatorAnnotation:            "test-creator",
						knserving.UpdaterAnnotation:            "test-updater",
					},
				},
				Spec: knservingv1.ServiceSpec{
					ConfigurationSpec: knservingv1.ConfigurationSpec{
						Template: knservingv1.RevisionTemplateSpec{
							ObjectMeta: metav1.ObjectMeta{
								Annotations: map[string]string{
									autoscaling.MinScaleAnnotationKey:       "1",
									autoscaling.MaxScaleAnnotationKey:       "3",
									autoscaling.ClassAnnotationKey:          autoscaling.KPA,
									autoscaling.TargetAnnotationKey:         "10",
									autoscaling.MetricAnnotationKey:         "concurrency",
									constants.EnableRoutingTagAnnotationKey: "true",
								},
							},
							Spec: knservingv1.RevisionSpec{
								TimeoutSeconds:              proto.Int64(300),
								ResponseStartTimeoutSeconds: proto.Int64(300),
								ContainerConcurrency:        proto.Int64(100),
								PodSpec: corev1.PodSpec{
									Containers: []corev1.Container{
										{
											Name:  "test-container",
											Image: "test-image",
										},
									},
								},
							},
						},
					},
					RouteSpec: knservingv1.RouteSpec{
						Traffic: []knservingv1.TrafficTarget{
							{
								LatestRevision: proto.Bool(true),
								Percent:        proto.Int64(20),
								Tag:            "latest",
							},
							{
								RevisionName:   "test-revision-1",
								LatestRevision: proto.Bool(false),
								Percent:        proto.Int64(80),
								Tag:            "prev",
							},
						},
					},
				},
			},
			expectedUpdate: false,
			wantErr:        false,
		},
	}

	for _, tt := range tests {
		t.Run(tt.name, func(t *testing.T) {
			// Set up fake client
			client := rtesting.NewClientBuilder().WithScheme(scheme).Build()
			// Create the existing KService if provided
			if tt.existingKsvc != nil {
				err := client.Create(context.TODO(), tt.existingKsvc)
				require.NoError(t, err)
			}

			// Create reconciler
<<<<<<< HEAD
			reconciler, _ := NewKsvcReconciler(
				context.TODO(),
=======
			reconciler := NewKsvcReconciler(
>>>>>>> d623ea29
				client,
				scheme,
				componentMeta,
				componentExt,
				podSpec,
				componentStatus,
				disallowedLabelList,
			)

			// Call Reconcile
			status, err := reconciler.Reconcile(context.TODO())
			// Verify expectations
			if tt.wantErr {
				require.Error(t, err)
			} else {
				require.NoError(t, err)
				assert.NotNil(t, status)
			}

			// Verify service was created/updated
			createdService := &knservingv1.Service{}
			err = client.Get(context.TODO(),
				types.NamespacedName{Name: componentMeta.Name, Namespace: componentMeta.Namespace},
				createdService)
			require.NoError(t, err)
			assert.NoError(t, err)

			// Check for specific updates if needed
			if tt.existingKsvc != nil && tt.expectedUpdate {
				// Verify the service was updated with the correct values
				assert.Equal(t, componentMeta.Labels["app"], createdService.Labels["app"])
				assert.Equal(t, componentMeta.Annotations[constants.RollOutDurationAnnotationKey],
					createdService.Annotations[constants.RollOutDurationAnnotationKey])

				// Check that traffic was configured correctly
				assert.Len(t, createdService.Spec.Traffic, 2)
				assert.Equal(t, int64(20), *createdService.Spec.Traffic[0].Percent)
				assert.Equal(t, "latest", createdService.Spec.Traffic[0].Tag)
				assert.Equal(t, int64(80), *createdService.Spec.Traffic[1].Percent)
				assert.Equal(t, "prev", createdService.Spec.Traffic[1].Tag)

				// Check that container was updated
				assert.Equal(t, "test-image", createdService.Spec.Template.Spec.PodSpec.Containers[0].Image)
			}
		})
	}
}<|MERGE_RESOLUTION|>--- conflicted
+++ resolved
@@ -122,21 +122,7 @@
 
 	for _, tt := range tests {
 		t.Run(tt.name, func(t *testing.T) {
-<<<<<<< HEAD
-			// Add required config-autoscaler ConfigMap to the fake clientset
-			clientset := fake.NewSimpleClientset(&corev1.ConfigMap{
-				ObjectMeta: metav1.ObjectMeta{
-					Name:      "config-autoscaler",
-					Namespace: "knative-serving",
-				},
-				Data: map[string]string{},
-			})
-			ksvc, err := createKnativeService(
-				context.TODO(),
-				clientset,
-=======
 			ksvc := createKnativeService(
->>>>>>> d623ea29
 				tt.componentMeta,
 				tt.componentExt,
 				podSpec,
@@ -368,12 +354,7 @@
 			}
 
 			// Create reconciler
-<<<<<<< HEAD
-			reconciler, _ := NewKsvcReconciler(
-				context.TODO(),
-=======
 			reconciler := NewKsvcReconciler(
->>>>>>> d623ea29
 				client,
 				scheme,
 				componentMeta,
