apiVersion: kustomize.config.k8s.io/v1beta1
kind: Kustomization

# Adds namespace to all resources.
namespace: kserve

# Add recommended Kubernetes labels
commonLabels:
  app.kubernetes.io/part-of: kserve

# Labels to add to all resources and selectors.
#commonLabels:
#  app.kubernetes.io/name: kserve
resources:
- ../crd
- ../configmap
- ../rbac
- ../manager
- ../webhook
# - ../certmanager # not needed, because ODH is using OpenShift's serving certificates for WebHooks
- network-policies.yaml # ODH specific

generatorOptions:
  disableNameSuffixHash: true



replacements:
- source:
    fieldPath: metadata.name
    kind: Service
    name: kserve-webhook-server-service
    version: v1
  targets:
<<<<<<< HEAD
#  - fieldPaths:
#    - spec.conversion.webhook.clientConfig.service.name
#    select:
#      kind: CustomResourceDefinition
#      name: inferenceservices.serving.kserve.io
=======
>>>>>>> 11e0ab2c
  - fieldPaths:
    - webhooks.*.clientConfig.service.name
    select:
      kind: MutatingWebhookConfiguration
      name: inferenceservice.serving.kserve.io
  - fieldPaths:
    - webhooks.*.clientConfig.service.name
    select:
      kind: ValidatingWebhookConfiguration
      name: inferenceservice.serving.kserve.io
  - fieldPaths:
    - webhooks.*.clientConfig.service.name
    select:
      kind: ValidatingWebhookConfiguration
      name: trainedmodel.serving.kserve.io
  - fieldPaths:
    - webhooks.*.clientConfig.service.name
    select:
      kind: ValidatingWebhookConfiguration
      name: inferencegraph.serving.kserve.io
#  - fieldPaths:
#    - webhooks.*.clientConfig.service.name
#    select:
#      kind: ValidatingWebhookConfiguration
#      name: clusterservingruntime.serving.kserve.io
  - fieldPaths:
    - webhooks.*.clientConfig.service.name
    select:
      kind: ValidatingWebhookConfiguration
      name: servingruntime.serving.kserve.io
  - fieldPaths:
    - spec.commonName
    - spec.dnsNames.0
    options:
      delimiter: '.'
      index: 0
    select:
      kind: Certificate
      name: serving-cert
      namespace: kserve
- source:
    fieldPath: metadata.namespace
    kind: Deployment
    name: kserve-controller-manager
    version: v1
  targets:
<<<<<<< HEAD
#  - fieldPaths:
#    - spec.conversion.webhook.clientConfig.service.namespace
#    select:
#      kind: CustomResourceDefinition
#      name: inferenceservices.serving.kserve.io
=======
>>>>>>> 11e0ab2c
  - fieldPaths:
    - webhooks.*.clientConfig.service.namespace
    select:
      kind: MutatingWebhookConfiguration
      name: inferenceservice.serving.kserve.io
  - fieldPaths:
    - webhooks.*.clientConfig.service.namespace
    select:
      kind: ValidatingWebhookConfiguration
      name: inferenceservice.serving.kserve.io
  - fieldPaths:
    - webhooks.*.clientConfig.service.namespace
    select:
      kind: ValidatingWebhookConfiguration
      name: trainedmodel.serving.kserve.io
  - fieldPaths:
    - webhooks.*.clientConfig.service.namespace
    select:
      kind: ValidatingWebhookConfiguration
      name: inferencegraph.serving.kserve.io
#  - fieldPaths:
#    - webhooks.*.clientConfig.service.namespace
#    select:
#      kind: ValidatingWebhookConfiguration
#      name: clusterservingruntime.serving.kserve.io
  - fieldPaths:
    - webhooks.*.clientConfig.service.namespace
    select:
      kind: ValidatingWebhookConfiguration
      name: servingruntime.serving.kserve.io
#  - fieldPaths:
#    - spec.commonName
#    - spec.dnsNames.0
#    options:
#      delimiter: '.'
#      index: 1
#    select:
#      kind: Certificate
#      name: serving-cert
#      namespace: kserve
#  - fieldPaths:
#    - metadata.annotations.[cert-manager.io/inject-ca-from]
#    options:
#      delimiter: '/'
#      index: 0
#    select:
#      kind: CustomResourceDefinition
#      name: inferenceservices.serving.kserve.io
#  - fieldPaths:
#    - metadata.annotations.[cert-manager.io/inject-ca-from]
#    options:
#      delimiter: '/'
#      index: 0
#    select:
#      kind: MutatingWebhookConfiguration
#      name: inferenceservice.serving.kserve.io
#  - fieldPaths:
#    - metadata.annotations.[cert-manager.io/inject-ca-from]
#    options:
#      delimiter: '/'
#      index: 0
#    select:
#      kind: ValidatingWebhookConfiguration
#      name: inferenceservice.serving.kserve.io
#  - fieldPaths:
#    - metadata.annotations.[cert-manager.io/inject-ca-from]
#    options:
#      delimiter: '/'
#      index: 0
#    select:
#      kind: ValidatingWebhookConfiguration
#      name: trainedmodel.serving.kserve.io
#  - fieldPaths:
#    - metadata.annotations.[cert-manager.io/inject-ca-from]
#    options:
#      delimiter: '/'
#      index: 0
#    select:
#      kind: ValidatingWebhookConfiguration
#      name: inferencegraph.serving.kserve.io
#  - fieldPaths:
#    - metadata.annotations.[cert-manager.io/inject-ca-from]
#    options:
#      delimiter: '/'
#      index: 0
#    select:
#      kind: ValidatingWebhookConfiguration
#      name: clusterservingruntime.serving.kserve.io
#  - fieldPaths:
#    - metadata.annotations.[cert-manager.io/inject-ca-from]
#    options:
#      delimiter: '/'
#      index: 0
#    select:
#      kind: ValidatingWebhookConfiguration
#      name: servingruntime.serving.kserve.io

    # Protect the /metrics endpoint by putting it behind auth.
    # Only one of manager_auth_proxy_patch.yaml and
    # manager_prometheus_metrics_patch.yaml should be enabled.
    # If you want your controller-manager to expose the /metrics
    # endpoint w/o any authn/z, uncomment the following line and
    # comment manager_auth_proxy_patch.yaml.
    # Only one of manager_auth_proxy_patch.yaml and
    # manager_prometheus_metrics_patch.yaml should be enabled.
    #- manager_prometheus_metrics_patch.yaml
patches:
- path: manager_image_patch.yaml
#- path: manager_auth_proxy_patch.yaml
- path: isvc_mutatingwebhook_cainjection_patch.yaml
- path: isvc_validatingwebhook_cainjection_patch.yaml
- path: inferencegraph_validatingwebhook_cainjection_patch.yaml
- path: trainedmodel_validatingwebhook_cainjection_patch.yaml
#- path: clusterservingruntime_validatingwebhook_cainjection_patch.yaml
- path: servingruntime_validationwebhook_cainjection_patch.yaml
- path: svc_webhook_cainjection_patch.yaml
- path: manager_resources_patch.yaml
<<<<<<< HEAD
#- path: inferenceservice_conversion_webhook.yaml
- path: cainjection_conversion_webhook.yaml
# Since OpenShift serving-certificates are being used,
# remove CA bundle placeholders
# - patch: |-
#     - op: remove
#       path: "/spec/conversion/webhook/clientConfig/caBundle"
#   target:
#     kind: CustomResourceDefinition
#     name: inferenceservices.serving.kserve.io
- patch: |-
    - op: remove
      path: "/webhooks/0/clientConfig/caBundle"
    - op: remove
      path: "/webhooks/1/clientConfig/caBundle"
  target:
    kind: MutatingWebhookConfiguration
- patch: |-
    - op: remove
      path: "/webhooks/0/clientConfig/caBundle"
  target:
    kind: ValidatingWebhookConfiguration
=======
- path: cainjection_conversion_webhook.yaml
>>>>>>> 11e0ab2c
<|MERGE_RESOLUTION|>--- conflicted
+++ resolved
@@ -32,14 +32,6 @@
     name: kserve-webhook-server-service
     version: v1
   targets:
-<<<<<<< HEAD
-#  - fieldPaths:
-#    - spec.conversion.webhook.clientConfig.service.name
-#    select:
-#      kind: CustomResourceDefinition
-#      name: inferenceservices.serving.kserve.io
-=======
->>>>>>> 11e0ab2c
   - fieldPaths:
     - webhooks.*.clientConfig.service.name
     select:
@@ -86,14 +78,6 @@
     name: kserve-controller-manager
     version: v1
   targets:
-<<<<<<< HEAD
-#  - fieldPaths:
-#    - spec.conversion.webhook.clientConfig.service.namespace
-#    select:
-#      kind: CustomResourceDefinition
-#      name: inferenceservices.serving.kserve.io
-=======
->>>>>>> 11e0ab2c
   - fieldPaths:
     - webhooks.*.clientConfig.service.namespace
     select:
@@ -211,8 +195,6 @@
 - path: servingruntime_validationwebhook_cainjection_patch.yaml
 - path: svc_webhook_cainjection_patch.yaml
 - path: manager_resources_patch.yaml
-<<<<<<< HEAD
-#- path: inferenceservice_conversion_webhook.yaml
 - path: cainjection_conversion_webhook.yaml
 # Since OpenShift serving-certificates are being used,
 # remove CA bundle placeholders
@@ -234,6 +216,3 @@
       path: "/webhooks/0/clientConfig/caBundle"
   target:
     kind: ValidatingWebhookConfiguration
-=======
-- path: cainjection_conversion_webhook.yaml
->>>>>>> 11e0ab2c
