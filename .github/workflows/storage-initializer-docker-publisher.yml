--- conflicted
+++ resolved
@@ -105,11 +105,7 @@
           context: python
           file: python/storage-initializer.Dockerfile
           push: true
-<<<<<<< HEAD
           tags: ${{ env.TAGS }}
-=======
-          tags: ${{ env.IMAGE_ID }}:${{ env.VERSION }}
           # https://github.com/docker/buildx/issues/1533
           provenance: false
-          sbom: true
->>>>>>> 3a1dc463
+          sbom: true