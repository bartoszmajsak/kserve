# Copyright 2024 The KServe Authors.
#
# Licensed under the Apache License, Version 2.0 (the "License");
# you may not use this file except in compliance with the License.
# You may obtain a copy of the License at
#
#    http://www.apache.org/licenses/LICENSE-2.0
#
# Unless required by applicable law or agreed to in writing, software
# distributed under the License is distributed on an "AS IS" BASIS,
# WITHOUT WARRANTIES OR CONDITIONS OF ANY KIND, either express or implied.
# See the License for the specific language governing permissions and
# limitations under the License.

import asyncio
import os

import pytest
import pytest_asyncio

import kserve
from kserve import InferenceRESTClient, RESTConfig
from kserve.constants.constants import PredictorProtocol
from kserve.logging import logger, KSERVE_LOG_CONFIG


@pytest.fixture(scope="session", autouse=True)
def configure_logger():
    KSERVE_LOG_CONFIG["loggers"]["kserve"]["propagate"] = True
    KSERVE_LOG_CONFIG["loggers"]["kserve.trace"]["propagate"] = True
    kserve.logging.configure_logging(KSERVE_LOG_CONFIG)
    logger.info("Logger configured")


@pytest.fixture(scope="session")
def event_loop():
    return asyncio.get_event_loop()


@pytest_asyncio.fixture(scope="session")
async def rest_v1_client():
    ca_cert_path = os.environ.get("REQUESTS_CA_BUNDLE")
    v1_client = InferenceRESTClient(
        config=RESTConfig(
<<<<<<< HEAD
            timeout=180,
=======
            verify=ca_cert_path,
            timeout=60,
>>>>>>> c5fc2e25
            verbose=True,
            protocol=PredictorProtocol.REST_V1,
        )
    )
    yield v1_client
    await v1_client.close()


@pytest_asyncio.fixture(scope="session")
async def rest_v2_client():
    ca_cert_path = os.environ.get("REQUESTS_CA_BUNDLE")
    v2_client = InferenceRESTClient(
        config=RESTConfig(
<<<<<<< HEAD
            timeout=180,
=======
            verify=ca_cert_path,
            timeout=60,
>>>>>>> c5fc2e25
            verbose=True,
            protocol=PredictorProtocol.REST_V2,
        )
    )
    yield v2_client
    await v2_client.close()


def pytest_addoption(parser):
    parser.addoption(
        "--network-layer",
        default="istio",
        type=str,
        help="Network layer to used for testing. Default is istio. Allowed values are istio-ingress, envoy-gatewayapi, istio-gatewayapi",
    )


@pytest.fixture(scope="session")
def network_layer(request):
    return request.config.getoption("--network-layer")<|MERGE_RESOLUTION|>--- conflicted
+++ resolved
@@ -42,12 +42,8 @@
     ca_cert_path = os.environ.get("REQUESTS_CA_BUNDLE")
     v1_client = InferenceRESTClient(
         config=RESTConfig(
-<<<<<<< HEAD
+            verify=ca_cert_path,
             timeout=180,
-=======
-            verify=ca_cert_path,
-            timeout=60,
->>>>>>> c5fc2e25
             verbose=True,
             protocol=PredictorProtocol.REST_V1,
         )
@@ -61,12 +57,8 @@
     ca_cert_path = os.environ.get("REQUESTS_CA_BUNDLE")
     v2_client = InferenceRESTClient(
         config=RESTConfig(
-<<<<<<< HEAD
+            verify=ca_cert_path,
             timeout=180,
-=======
-            verify=ca_cert_path,
-            timeout=60,
->>>>>>> c5fc2e25
             verbose=True,
             protocol=PredictorProtocol.REST_V2,
         )
