#
# Licensed under the Apache License, Version 2.0 (the "License");
# you may not use this file except in compliance with the License.
# You may obtain a copy of the License at
#
#    http://www.apache.org/licenses/LICENSE-2.0
#
# Unless required by applicable law or agreed to in writing, software
# distributed under the License is distributed on an "AS IS" BASIS,
# WITHOUT WARRANTIES OR CONDITIONS OF ANY KIND, either express or implied.
# See the License for the specific language governing permissions and
# limitations under the License.

import os
from kubernetes import client

from kserve import KServeClient
from kserve import constants
from kserve import V1beta1PredictorSpec
from kserve import V1beta1SKLearnSpec
from kserve import V1beta1InferenceServiceSpec
from kserve import V1beta1InferenceService
from kserve import V1beta1LoggerSpec
from kubernetes.client import V1ResourceRequirements
from kubernetes.client import V1Container
import pytest
from ..common.utils import predict
from ..common.utils import KSERVE_TEST_NAMESPACE
import time

kserve_client = KServeClient(config_file=os.environ.get("KUBECONFIG", "~/.kube/config"))


@pytest.mark.predictor
@pytest.mark.path_based_routing
def test_kserve_logger():
    msg_dumper = "message-dumper"
    predictor = V1beta1PredictorSpec(
        min_replicas=1,
        containers=[
            V1Container(
                name="kserve-container",
                image="gcr.io/knative-releases/knative.dev/eventing-contrib/cmd/event_display",
                resources=V1ResourceRequirements(
                    requests={"cpu": "10m", "memory": "128Mi"},
                    limits={"cpu": "100m", "memory": "256Mi"},
                ),
            )
        ],
    )

    isvc = V1beta1InferenceService(
        api_version=constants.KSERVE_V1BETA1,
        kind=constants.KSERVE_KIND,
        metadata=client.V1ObjectMeta(name=msg_dumper, namespace=KSERVE_TEST_NAMESPACE),
        spec=V1beta1InferenceServiceSpec(predictor=predictor),
    )

    kserve_client.create(isvc)
    kserve_client.wait_isvc_ready(msg_dumper, namespace=KSERVE_TEST_NAMESPACE)

    service_name = "isvc-logger"
    predictor = V1beta1PredictorSpec(
        min_replicas=1,
        logger=V1beta1LoggerSpec(
            mode="all",
            url=f"http://{msg_dumper}." + KSERVE_TEST_NAMESPACE + ".svc.cluster.local",
        ),
        sklearn=V1beta1SKLearnSpec(
            storage_uri="gs://kfserving-examples/models/sklearn/1.0/model",
            resources=V1ResourceRequirements(
                requests={"cpu": "10m", "memory": "128Mi"},
                limits={"cpu": "100m", "memory": "256Mi"},
            ),
        ),
    )

    isvc = V1beta1InferenceService(
        api_version=constants.KSERVE_V1BETA1,
        kind=constants.KSERVE_KIND,
        metadata=client.V1ObjectMeta(
            name=service_name, namespace=KSERVE_TEST_NAMESPACE
        ),
        spec=V1beta1InferenceServiceSpec(predictor=predictor),
    )

    kserve_client.create(isvc)
    try:
        kserve_client.wait_isvc_ready(service_name, namespace=KSERVE_TEST_NAMESPACE)
    except RuntimeError:
        pods = kserve_client.core_api.list_namespaced_pod(
            KSERVE_TEST_NAMESPACE,
            label_selector="serving.kserve.io/inferenceservice={}".format(service_name),
        )
        for pod in pods.items:
            print(pod)

    res = predict(service_name, "./data/iris_input.json")
    assert res["predictions"] == [1, 1]
    pods = kserve_client.core_api.list_namespaced_pod(
        KSERVE_TEST_NAMESPACE,
        label_selector="serving.kserve.io/inferenceservice={}".format(msg_dumper),
    )
    time.sleep(5)
    log = ""
    for pod in pods.items:
        log += kserve_client.core_api.read_namespaced_pod_log(
            name=pod.metadata.name,
            namespace=pod.metadata.namespace,
            container="kserve-container",
        )
        print(log)
<<<<<<< HEAD

    assert ("org.kubeflow.serving.inference.request" in log)
    assert ("org.kubeflow.serving.inference.response" in log)
=======
    assert "org.kubeflow.serving.inference.request" in log
    assert "org.kubeflow.serving.inference.response" in log
>>>>>>> 6e88700a
    kserve_client.delete(service_name, KSERVE_TEST_NAMESPACE)
    kserve_client.delete(msg_dumper, KSERVE_TEST_NAMESPACE)<|MERGE_RESOLUTION|>--- conflicted
+++ resolved
@@ -110,13 +110,8 @@
             container="kserve-container",
         )
         print(log)
-<<<<<<< HEAD
-
-    assert ("org.kubeflow.serving.inference.request" in log)
-    assert ("org.kubeflow.serving.inference.response" in log)
-=======
     assert "org.kubeflow.serving.inference.request" in log
     assert "org.kubeflow.serving.inference.response" in log
->>>>>>> 6e88700a
+
     kserve_client.delete(service_name, KSERVE_TEST_NAMESPACE)
     kserve_client.delete(msg_dumper, KSERVE_TEST_NAMESPACE)